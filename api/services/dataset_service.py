--- conflicted
+++ resolved
@@ -137,12 +137,7 @@
 
     @staticmethod
     def create_empty_dataset(
-<<<<<<< HEAD
-        tenant_id: str, name: str, indexing_technique: Optional[str], account: Account,
-        permission: Optional[str] = None
-=======
         tenant_id: str, name: str, indexing_technique: Optional[str], account: Account, permission: Optional[str] = None
->>>>>>> 39a025bd
     ):
         # check if dataset name already exists
         if Dataset.query.filter_by(name=name, tenant_id=tenant_id).first():
