--- conflicted
+++ resolved
@@ -78,12 +78,8 @@
                                                       top_k=self.top_k,
                                                       score_threshold=retrieval_model.get('score_threshold', .0)
                                                       if retrieval_model['score_threshold_enabled'] else None,
-<<<<<<< HEAD
-                                                      reranking_model=retrieval_model.get('reranking_model', None),
-=======
                                                       reranking_model=retrieval_model.get('reranking_model', None)
                                                       if retrieval_model['reranking_enable'] else None,
->>>>>>> b3743a9a
                                                       reranking_mode=retrieval_model.get('reranking_mode')
                                                       if retrieval_model.get('reranking_mode') else 'reranking_model',
                                                       weights=retrieval_model.get('weights', None),
