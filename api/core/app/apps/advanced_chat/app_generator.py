--- conflicted
+++ resolved
@@ -4,11 +4,7 @@
 import threading
 import uuid
 from collections.abc import Generator
-<<<<<<< HEAD
-from typing import Any, Optional, Union
-=======
-from typing import Literal, Union, overload
->>>>>>> a8b9e01b
+from typing import Any, Optional, Literal, Union, overload
 
 from flask import Flask, current_app
 from pydantic import ValidationError
