--- conflicted
+++ resolved
@@ -1,6 +1,6 @@
 import { Fragment, useState } from 'react'
 import type { FC } from 'react'
-
+import { RiQuestionLine } from '@remixicon/react'
 import { ValidatingTip } from '../../key-validator/ValidateStatus'
 import type {
   CredentialFormSchema,
@@ -82,16 +82,6 @@
     const tooltip = formSchema.tooltip
     const tooltipContent = (tooltip && (
       <span className='ml-1 pt-1.5'>
-<<<<<<< HEAD
-        <Tooltip
-          popupContent={
-            // w-[100px] caused problem
-            <div className=''>
-              {tooltip[language] || tooltip.en_US}
-            </div>
-          }
-        />
-=======
         <Tooltip popupContent={
           // w-[100px] caused problem
           <div className=''>
@@ -100,7 +90,6 @@
         } >
           <RiQuestionLine className='w-3 h-3  text-gray-500' />
         </Tooltip>
->>>>>>> e35e2518
       </span>))
     if (formSchema.type === FormTypeEnum.textInput || formSchema.type === FormTypeEnum.secretInput || formSchema.type === FormTypeEnum.textNumber) {
       const {
